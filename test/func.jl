--- conflicted
+++ resolved
@@ -106,13 +106,9 @@
     t = rand()
     scale = rand()
 
-<<<<<<< HEAD
     # Accept a kwarg "scale" in operator action
     f(du,u,p,t; scale) = mul!(du, Diagonal(p*t*scale), u)
-=======
-    f(u, p, t) = Diagonal(p * t) * u
-    f(du,u,p,t) = mul!(du, Diagonal(p*t), u)
->>>>>>> ac683c33
+    f(u, p, t; scale) = Diagonal(p * t * scale) * u
 
     L = FunctionOperator(f, u, u; p=zero(p), t=zero(t), accepted_kwargs=(;scale=zero(scale)))
 
