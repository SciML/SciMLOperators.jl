#
using SciMLOperators, LinearAlgebra
using Random

Random.seed!(0)
N = 8
K = 12

@testset "ScalarOperator" begin
    a = rand()
    b = rand()
    x = rand()
    α = ScalarOperator(x)
    u = rand(N,K)

    @test α isa ScalarOperator
<<<<<<< HEAD
    @test iscached(α)
=======
    @test issquare(α)
    @test islinear(α)
>>>>>>> f0c96d82
    @test convert(Number, α) isa Number
    @test convert(ScalarOperator, a) isa ScalarOperator

    @test size(α) == ()

    v=copy(u); @test lmul!(α, u) ≈ v * x
    v=copy(u); @test rmul!(u, α) ≈ x * v

    v=rand(N,K); @test mul!(v, α, u) ≈ u * x
    v=rand(N,K); w=copy(v); @test mul!(v, α, u, a, b) ≈ a*(x*u) + b*w

    v=rand(N,K); @test ldiv!(v, α, u) ≈ u / x
    w=copy(u);   @test ldiv!(α, u) ≈ w / x

    X=rand(N,K); Y=rand(N,K); Z=copy(Y); a=rand(); aa=ScalarOperator(a);
    @test axpy!(aa,X,Y) ≈ a*X+Z

    # Test that ScalarOperator's remain AbstractSciMLScalarOperator's under common ops
    @test α + α isa SciMLOperators.AddedScalarOperator
    (α + α) * u ≈ x * u + x * u
    @test α * α isa SciMLOperators.ComposedScalarOperator
    (α * α) * u ≈ x * x * u
    @test inv(α) isa SciMLOperators.InvertedScalarOperator
    inv(α) * u ≈ 1/x * u 
    @test α * inv(α) isa SciMLOperators.ComposedScalarOperator
    α * inv(α) * u ≈ u 
    @test α / α isa SciMLOperators.ComposedScalarOperator
    α * α * u ≈ u 

    # Test combination with other operators
    for op in (MatrixOperator(rand(N, N)), SciMLOperators.IdentityOperator{N}())
        @test α + op isa SciMLOperators.AddedOperator
        @test (α + op) * u ≈ x * u + op * u
        @test α * op isa SciMLOperators.ScaledOperator
        @test (α * op) * u ≈ x * (op * u)
        @test all(map(T -> (T isa SciMLOperators.ScaledOperator), (α / op, op / α, op \ α, α \ op)))
        @test (α / op) * u ≈ (op \ α) * u ≈ α * (op \ u)
        @test (op / α) * u ≈ (α \ op) * u ≈ 1/α * op * u 
    end
end

@testset "ScalarOperator update test" begin
    u = ones(N,K)
    v = zeros(N,K)
    p = rand()
    t = rand()

    α = ScalarOperator(0.0; update_func=(a,u,p,t) -> p)
    β = ScalarOperator(0.0; update_func=(a,u,p,t) -> t)

    @test α(u,p,t)   ≈ p * u
    @test α(v,u,p,t) ≈ p * u

    num = α + 2 / β * 3 - 4
    val = p + 2 / t * 3 - 4

    @test num(u,p,t)   ≈ val * u
    @test num(v,u,p,t) ≈ val * u

    @test convert(Number, num) ≈ val
end
#<|MERGE_RESOLUTION|>--- conflicted
+++ resolved
@@ -14,12 +14,10 @@
     u = rand(N,K)
 
     @test α isa ScalarOperator
-<<<<<<< HEAD
     @test iscached(α)
-=======
     @test issquare(α)
     @test islinear(α)
->>>>>>> f0c96d82
+
     @test convert(Number, α) isa Number
     @test convert(ScalarOperator, a) isa ScalarOperator
 
