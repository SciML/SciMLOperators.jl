#
using SciMLOperators, Zygote, LinearAlgebra
using Random

using SciMLOperators
using SciMLOperators: AbstractSciMLOperator,
                      IdentityOperator, NullOperator,
                      AdjointOperator, TransposedOperator,
                      InvertedOperator, InvertibleOperator,
                      BatchedDiagonalOperator, AddedOperator, ComposedOperator,
                      AddedScalarOperator, ComposedScalarOperator, ScaledOperator,
                      has_mul, has_ldiv

Random.seed!(0)
n = 3
N = n*n
K = 12

t = rand()
u0 = rand(N, K)
ps = rand(N)

s = rand()
v = rand(N, K)
M = rand(N, N)

sca_update_func = (a, u, p, t) -> sum(p) * s
vec_update_func = (b, u, p, t) -> Diagonal(p) * v
mat_update_func = (A, u, p, t) -> Diagonal(p) * M
inv_update_func = (A, u, p, t) -> inv(M) * inv(Diagonal(p))
tsr_update_func = (A, u, p, t) -> reshape(p, n, n) |> copy

α = ScalarOperator(zero(Float32), update_func = sca_update_func)
L_dia = DiagonalOperator(zeros(N, K); update_func = vec_update_func)
L_mat = MatrixOperator(zeros(N,N); update_func = mat_update_func)
L_aff = AffineOperator(L_mat, L_mat, zeros(N, K); update_func = vec_update_func)
L_sca = α * L_mat
# TODO - fix InvertibleOperator constructor after merging
# https://github.com/SciML/SciMLOperators.jl/pull/179
L_inv = InvertibleOperator(MatrixOperator(M))
L_fun = FunctionOperator((u,p,t) -> Diagonal(p) * u, u0, u0;
                        op_inverse=(u,p,t) -> inv(Diagonal(p)) * u)

Ti = MatrixOperator(zeros(n, n); update_func = tsr_update_func)
To = deepcopy(Ti)
L_tsr = TensorProductOperator(To, Ti)

for (LType, L) in
    (
     (IdentityOperator, IdentityOperator(N)),
     (NullOperator, NullOperator(N)),
<<<<<<< HEAD
     (MatrixOperator, L_mat),
     (AffineOperator, L_aff),
     (ScaledOperator, L_sca),
     (InvertedOperator, InvertedOperator(L_mat)),
     (InvertibleOperator, L_inv),
     (BatchedDiagonalOperator, L_dia),
     (AddedOperator, L_mat + L_dia),
     (ComposedOperator, L_mat * L_dia),
     (TensorProductOperator, L_tsr),
     (FunctionOperator, L_fun),
=======
     (MatrixOperator, MatrixOperator(rand(N,N))),
     (AffineOperator, AffineOperator(rand(N,N), rand(N,N), rand(N,K))),
     (ScaledOperator, rand() * MatrixOperator(rand(N,N))),
     (InvertedOperator, InvertedOperator(rand(N,N) |> MatrixOperator)),
     (InvertibleOperator, InvertibleOperator(MatrixOperator(M), MatrixOperator(inv(M)))),
     (BatchedDiagonalOperator, DiagonalOperator(rand(N,K))),
     (AddedOperator, MatrixOperator(rand(N,N)) + MatrixOperator(rand(N,N))),
     (ComposedOperator, MatrixOperator(rand(N,N)) * MatrixOperator(rand(N,N))),
     (TensorProductOperator, TensorProductOperator(rand(n,n), rand(n,n))),
     (FunctionOperator, FunctionOperator((u,p,t)->M*u, u0, u0; op_inverse=(u,p,t)->M\u)),
>>>>>>> e5c6b7cd

     ## ignore wrappers
     # (AdjointOperator, AdjointOperator(rand(N,N) |> MatrixOperator) |> adjoint),
     # (TransposedOperator, TransposedOperator(rand(N,N) |> MatrixOperator) |> transpose),

     (ScalarOperator, α),
     (AddedScalarOperator, α + α),
     (ComposedScalarOperator, α * α),
    )

    @assert L isa LType

    loss_mul = function(p)

        v = Diagonal(p) * u0
        w = L(v, p, t)
        l = sum(w)
    end

    loss_div = function(p)

        v = Diagonal(p) * u0

        L = update_coefficients(L, v, p, t)
        w = L \ v

        l = sum(w)
    end

    @testset "$LType" begin
        l_mul = loss_mul(ps)
        g_mul = Zygote.gradient(loss_mul, ps)[1]

        if L isa NullOperator
            @test isa(g_mul, Nothing)
        else
            @test !isa(g_mul, Nothing)
        end

        if has_ldiv(L)
            l_div = loss_div(ps)
            g_div = Zygote.gradient(loss_div, ps)[1]

            @test !isa(g_div, Nothing)
        end
    end
end<|MERGE_RESOLUTION|>--- conflicted
+++ resolved
@@ -23,23 +23,23 @@
 s = rand()
 v = rand(N, K)
 M = rand(N, N)
+Mi= inv(M)
 
 sca_update_func = (a, u, p, t) -> sum(p) * s
 vec_update_func = (b, u, p, t) -> Diagonal(p) * v
 mat_update_func = (A, u, p, t) -> Diagonal(p) * M
-inv_update_func = (A, u, p, t) -> inv(M) * inv(Diagonal(p))
+inv_update_func = (A, u, p, t) -> Mi * inv(Diagonal(p))
 tsr_update_func = (A, u, p, t) -> reshape(p, n, n) |> copy
 
 α = ScalarOperator(zero(Float32), update_func = sca_update_func)
 L_dia = DiagonalOperator(zeros(N, K); update_func = vec_update_func)
-L_mat = MatrixOperator(zeros(N,N); update_func = mat_update_func)
+L_mat = MatrixOperator(zeros(N, N); update_func = mat_update_func)
+L_mi  = MatrixOperator(zeros(N, N); update_func = inv_update_func)
 L_aff = AffineOperator(L_mat, L_mat, zeros(N, K); update_func = vec_update_func)
 L_sca = α * L_mat
-# TODO - fix InvertibleOperator constructor after merging
-# https://github.com/SciML/SciMLOperators.jl/pull/179
-L_inv = InvertibleOperator(MatrixOperator(M))
+L_inv = InvertibleOperator(L_mat, L_mi)
 L_fun = FunctionOperator((u,p,t) -> Diagonal(p) * u, u0, u0;
-                        op_inverse=(u,p,t) -> inv(Diagonal(p)) * u)
+                         op_inverse = (u,p,t) -> inv(Diagonal(p)) * u)
 
 Ti = MatrixOperator(zeros(n, n); update_func = tsr_update_func)
 To = deepcopy(Ti)
@@ -49,7 +49,6 @@
     (
      (IdentityOperator, IdentityOperator(N)),
      (NullOperator, NullOperator(N)),
-<<<<<<< HEAD
      (MatrixOperator, L_mat),
      (AffineOperator, L_aff),
      (ScaledOperator, L_sca),
@@ -60,18 +59,6 @@
      (ComposedOperator, L_mat * L_dia),
      (TensorProductOperator, L_tsr),
      (FunctionOperator, L_fun),
-=======
-     (MatrixOperator, MatrixOperator(rand(N,N))),
-     (AffineOperator, AffineOperator(rand(N,N), rand(N,N), rand(N,K))),
-     (ScaledOperator, rand() * MatrixOperator(rand(N,N))),
-     (InvertedOperator, InvertedOperator(rand(N,N) |> MatrixOperator)),
-     (InvertibleOperator, InvertibleOperator(MatrixOperator(M), MatrixOperator(inv(M)))),
-     (BatchedDiagonalOperator, DiagonalOperator(rand(N,K))),
-     (AddedOperator, MatrixOperator(rand(N,N)) + MatrixOperator(rand(N,N))),
-     (ComposedOperator, MatrixOperator(rand(N,N)) * MatrixOperator(rand(N,N))),
-     (TensorProductOperator, TensorProductOperator(rand(n,n), rand(n,n))),
-     (FunctionOperator, FunctionOperator((u,p,t)->M*u, u0, u0; op_inverse=(u,p,t)->M\u)),
->>>>>>> e5c6b7cd
 
      ## ignore wrappers
      # (AdjointOperator, AdjointOperator(rand(N,N) |> MatrixOperator) |> adjoint),
