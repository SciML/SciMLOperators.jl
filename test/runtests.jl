using SafeTestsets

const GROUP = get(ENV, "GROUP", "All")
const is_APPVEYOR = Sys.iswindows() && haskey(ENV, "APPVEYOR")
const is_TRAVIS = haskey(ENV, "TRAVIS")

@time begin
if GROUP == "All" || GROUP == "OperatorInterface"
<<<<<<< HEAD
#   @time @safetestset "Basic Operators" begin include("basic.jl") end
#   @time @safetestset "SciML Operators" begin include("sciml.jl") end
    @time @safetestset "Chain Rules" begin include("rules.jl") end
=======
    @time @safetestset "Scalar Operators" begin include("scalar.jl") end
    @time @safetestset "Basic Operators" begin include("basic.jl") end
    @time @safetestset "Matrix Operators" begin include("matrix.jl") end
    @time @safetestset "Function Operator" begin include("func.jl") end
    @time @safetestset "Full tests" begin include("total.jl") end
>>>>>>> 855f257b
end
end<|MERGE_RESOLUTION|>--- conflicted
+++ resolved
@@ -6,16 +6,11 @@
 
 @time begin
 if GROUP == "All" || GROUP == "OperatorInterface"
-<<<<<<< HEAD
+#   @time @safetestset "Scalar Operators" begin include("scalar.jl") end
 #   @time @safetestset "Basic Operators" begin include("basic.jl") end
-#   @time @safetestset "SciML Operators" begin include("sciml.jl") end
+#   @time @safetestset "Matrix Operators" begin include("matrix.jl") end
+#   @time @safetestset "Function Operator" begin include("func.jl") end
     @time @safetestset "Chain Rules" begin include("rules.jl") end
-=======
-    @time @safetestset "Scalar Operators" begin include("scalar.jl") end
-    @time @safetestset "Basic Operators" begin include("basic.jl") end
-    @time @safetestset "Matrix Operators" begin include("matrix.jl") end
-    @time @safetestset "Function Operator" begin include("func.jl") end
-    @time @safetestset "Full tests" begin include("total.jl") end
->>>>>>> 855f257b
+#   @time @safetestset "Full tests" begin include("total.jl") end
 end
 end