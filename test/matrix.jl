--- conflicted
+++ resolved
@@ -24,13 +24,11 @@
     @test AA  isa MatrixOperator
     @test AAt isa MatrixOperator
 
-<<<<<<< HEAD
     @test isconstant(AA)
     @test isconstant(AAt)
-=======
+
     @test issquare(AA)
     @test islinear(AA)
->>>>>>> f0c96d82
 
     FF  = factorize(AA)
     FFt = FF'
@@ -86,12 +84,9 @@
                          update_func = (diag,u,p,t) -> (diag .= p*t; nothing)
                         )
 
-<<<<<<< HEAD
     @test !isconstant(D)
-=======
     @test issquare(D)
     @test islinear(D)
->>>>>>> f0c96d82
 
     ans = Diagonal(p*t) * u
     @test D(u,p,t) ≈ ans
@@ -129,12 +124,9 @@
     β = rand()
 
     L = AffineOperator(MatrixOperator(A), MatrixOperator(B), b)
-<<<<<<< HEAD
     @test isconstant(L)
-=======
-    @test issquare(L)
-    @test !islinear(L)
->>>>>>> f0c96d82
+    @test issquare(L)
+    @test !islinear(L)
 
     @test L * u ≈ A * u + B*b
     v=rand(N,K); @test mul!(v, L, u) ≈ A*u + B*b
@@ -229,10 +221,12 @@
     @test opAB  isa TensorProductOperator
     @test opABC isa TensorProductOperator
 
-<<<<<<< HEAD
     @test isconstant(opAB)
     @test isconstant(opABC)
-=======
+
+    @test islinear(opAB)
+    @test islinear(opABC)
+
     if square
         @test issquare(opAB)
         @test issquare(opABC)
@@ -240,10 +234,6 @@
         @test !issquare(opAB)
         @test !issquare(opABC)
     end
-
-    @test islinear(opAB)
-    @test islinear(opABC)
->>>>>>> f0c96d82
 
     @test AB ≈ convert(AbstractMatrix, opAB)
     @test ABC ≈ convert(AbstractMatrix, opABC)
