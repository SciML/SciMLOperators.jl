--- conflicted
+++ resolved
@@ -107,11 +107,8 @@
     op = ScaledOperator(α, MatrixOperator(A))
 
     @test op isa ScaledOperator
-<<<<<<< HEAD
     @test isconstant(op)
-=======
-    @test iscached(op)
->>>>>>> 8b9feb24
+    @test iscached(op)
     @test issquare(op)
     @test islinear(op)
 
@@ -121,11 +118,8 @@
     opF = factorize(op)
 
     @test opF isa ScaledOperator
-<<<<<<< HEAD
     @test isconstant(opF)
-=======
     @test iscached(opF)
->>>>>>> 8b9feb24
 
     @test α * A  ≈ convert(AbstractMatrix, op) ≈ convert(AbstractMatrix, opF)
 
@@ -301,12 +295,9 @@
 
     @test !iscached(Di)
     Di = cache_operator(Di, u)
-<<<<<<< HEAD
     @test isconstant(Di)
-=======
     @test iscached(Di)
 
->>>>>>> 8b9feb24
     @test issquare(Di)
     @test islinear(Di)
 
