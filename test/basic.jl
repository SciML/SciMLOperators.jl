--- conflicted
+++ resolved
@@ -105,12 +105,9 @@
     op = ScaledOperator(α, MatrixOperator(A))
 
     @test op isa ScaledOperator
-<<<<<<< HEAD
     @test isconstant(op)
-=======
     @test issquare(op)
     @test islinear(op)
->>>>>>> f0c96d82
 
     @test α * A * u ≈ op * u
     @test (β * op) * u ≈ β * α * A * u
@@ -190,12 +187,9 @@
     opF = factorize(op)
 
     @test opF isa ComposedOperator
-<<<<<<< HEAD
     @test isconstant(opF)
-=======
     @test issquare(opF)
     @test islinear(opF)
->>>>>>> f0c96d82
 
     @test ABCmulu ≈ op * u
     @test ABCdivu ≈ op \ u ≈ opF \ u
@@ -287,13 +281,9 @@
     β  = rand()
 
     Di = cache_operator(Di, u)
-
-<<<<<<< HEAD
     @test isconstant(Di)
-=======
     @test issquare(Di)
     @test islinear(Di)
->>>>>>> f0c96d82
 
     @test Di * u ≈ u ./ s
     v=rand(N); @test mul!(v, Di, u) ≈ u ./ s
