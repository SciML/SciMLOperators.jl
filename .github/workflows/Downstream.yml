--- conflicted
+++ resolved
@@ -13,11 +13,7 @@
       GROUP: ${{ matrix.package.group }}
     strategy:
       matrix:
-<<<<<<< HEAD
-        julia-version: [1, 1.6]
-=======
         julia-version: [1]
->>>>>>> 0cdfd8af
         os: [ubuntu-latest]
         package:
           - {user: SciML, repo: SciMLBase.jl, group: InterfaceII}
