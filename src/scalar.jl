--- conflicted
+++ resolved
@@ -3,8 +3,8 @@
 # AbstractSciMLScalarOperator interface
 ###
 
-function (L::AbstractSciMLScalarOperator)(u::Number, p, t)
-    L = update_coefficients(L, u, p, t)
+function (L::AbstractSciMLScalarOperator)(u::Number, p, t; kwargs...)
+    L = update_coefficients(L, u, p, t; kwargs...)
     convert(Number, L) * u
 end
 
@@ -111,15 +111,13 @@
     update_func::F
 end
 
-<<<<<<< HEAD
-    function ScalarOperator(val::T; update_func=nothing, accepted_kwargs=()) where {T}
-        _update_func = preprocess_update_func(update_func, accepted_kwargs)
-        new{T,typeof(_update_func)}(val, _update_func)
-    end
-=======
-function ScalarOperator(val::T; update_func=DEFAULT_UPDATE_FUNC) where{T}
+function ScalarOperator(val;
+                        update_func = DEFAULT_UPDATE_FUNC,
+                        accepted_kwargs = nothing,
+                       )
+
+    update_func = preprocess_update_func(update_func, accepted_kwargs)
     ScalarOperator(val, update_func)
->>>>>>> ac683c33
 end
 
 # constructors
@@ -150,12 +148,13 @@
 has_ldiv(α::ScalarOperator) = !iszero(α.val)
 has_ldiv!(α::ScalarOperator) = has_ldiv(α)
 
-<<<<<<< HEAD
-update_coefficients!(L::ScalarOperator,u,p,t; kwargs...) = (L.val = L.update_func(L.val,u,p,t; kwargs...); nothing)
-=======
-update_coefficients(L::ScalarOperator, u, p, t) = @set! L.val = L.update_func(L.val, u, p, t)
-update_coefficients!(L::ScalarOperator, u, p, t) = (L.val = L.update_func(L.val,u,p,t); L)
->>>>>>> ac683c33
+function update_coefficients!(L::ScalarOperator,u,p,t; kwargs...)
+    L.val = L.update_func(L.val, u, p, t; kwargs...)
+end
+
+function update_coefficients(L::ScalarOperator, u, p, t; kwargs...)
+    @set! L.val = L.update_func(L.val, u, p, t; kwargs...)
+end
 
 """
 Lazy addition of Scalar Operators
