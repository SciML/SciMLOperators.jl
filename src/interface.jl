#
###
# Operator interface
###

<<<<<<< HEAD
"""
Function call and multiplication:
    - L(du, u, p, t) for in-place operator evaluation,
    - du = L(u, p, t) for out-of-place operator evaluation

If the operator is not a constant, update it with (u,p,t). A mutating form, i.e.
update_coefficients!(A,u,p,t) that changes the internal coefficients, and a
out-of-place form B = update_coefficients(A,u,p,t).

"""
function (::AbstractSciMLOperator) end

###
# Utilities for update functions
###

DEFAULT_UPDATE_FUNC(A,u,p,t) = A

struct NoKwargFilter end

function preprocess_update_func(update_func, accepted_kwargs)
    _update_func = (update_func === nothing) ? DEFAULT_UPDATE_FUNC : update_func
    _accepted_kwargs = (accepted_kwargs === nothing) ? () : accepted_kwargs 
    # accepted_kwargs can be passed as nothing to indicate that we should not filter 
    # (e.g. if the function already accepts all kwargs...). 
    return (_accepted_kwargs isa NoKwargFilter) ? _update_func : FilterKwargs(_update_func, _accepted_kwargs)
end
function update_func_isconstant(update_func)
    if update_func isa FilterKwargs
        return update_func.f == DEFAULT_UPDATE_FUNC
    else
        return update_func == DEFAULT_UPDATE_FUNC
    end
end

update_coefficients!(L,u,p,t; kwargs...) = nothing
update_coefficients(L,u,p,t; kwargs...) = L
function update_coefficients!(L::AbstractSciMLOperator, u, p, t; kwargs...)
=======
DEFAULT_UPDATE_FUNC(A,u,p,t) = A

update_coefficients(L,u,p,t) = L
update_coefficients!(L,u,p,t) = L

function update_coefficients!(L::AbstractSciMLOperator, u, p, t)
>>>>>>> ac683c33
    for op in getops(L)
        update_coefficients!(op, u, p, t; kwargs...)
    end
    L
end

<<<<<<< HEAD
(L::AbstractSciMLOperator)(u, p, t; kwargs...) = (update_coefficients!(L, u, p, t; kwargs...); L * u)
(L::AbstractSciMLOperator)(du, u, p, t; kwargs...) = (update_coefficients!(L, u, p, t; kwargs...); mul!(du, L, u))
=======
(L::AbstractSciMLOperator)(u, p, t) = update_coefficients(L, u, p, t) * u
(L::AbstractSciMLOperator)(du, u, p, t) = (update_coefficients!(L, u, p, t); mul!(du, L, u))
(L::AbstractSciMLOperator)(du, u, p, t, α, β) = (update_coefficients!(L, u, p, t); mul!(du, L, u, α, β))

function (L::AbstractSciMLOperator)(du::Number, u::Number, p, t, args...)
    msg = """Nonallocating L(v, u, p, t) type methods are not available for
    subtypes of `Number`."""
    throw(ArgumentError(msg))
end
>>>>>>> ac683c33

###
# caching interface
###

getops(L) = ()

function iscached(L::AbstractSciMLOperator)

    has_cache = hasfield(typeof(L), :cache) # TODO - confirm this is static
    isset = has_cache ? !isnothing(L.cache) : true

    return isset & all(iscached, getops(L))
end

iscached(L) = true

iscached(::Union{
                 # LinearAlgebra
                 AbstractMatrix,
                 UniformScaling,
                 Factorization,

                 # Base
                 Number,

                }
        ) = true

"""
Allocate caches for a SciMLOperator for fast evaluation

arguments:
    L :: AbstractSciMLOperator
    in :: AbstractVecOrMat input prototype to L
    out :: (optional) AbstractVecOrMat output prototype to L
"""
function cache_operator end

cache_operator(L, u) = L
cache_operator(L, u, v) = L
cache_self(L::AbstractSciMLOperator, ::AbstractVecOrMat...) = L
cache_internals(L::AbstractSciMLOperator, ::AbstractVecOrMat...) = L

function cache_operator(L::AbstractSciMLOperator, u::AbstractVecOrMat, v::AbstractVecOrMat)

    L = cache_self(L, u, v)
    L = cache_internals(L, u, v)
    L
end

function cache_operator(L::AbstractSciMLOperator, u::AbstractVecOrMat)

    L = cache_self(L, u)
    L = cache_internals(L, u)
    L
end

function cache_operator(L::AbstractSciMLOperator, u::AbstractArray)
    u isa AbstractVecOrMat && @error "cache_operator not defined for $(typeof(L)), $(typeof(u))."

    n = size(L, 2)
    s = size(u)
    k = prod(s[2:end])

    @assert s[1] == n "Dimension mismatch"

    U = reshape(u, (n, k))
    L = cache_operator(L, U)
    L
end

###
# Operator Traits
###

Base.size(A::AbstractSciMLOperator, d::Integer) = d <= 2 ? size(A)[d] : 1
Base.eltype(::Type{AbstractSciMLOperator{T}}) where T = T
Base.eltype(::AbstractSciMLOperator{T}) where T = T

Base.oneunit(L::AbstractSciMLOperator) = one(L)
Base.oneunit(LType::Type{<:AbstractSciMLOperator}) = one(LType)

Base.iszero(::AbstractSciMLOperator) = false # TODO

has_adjoint(L::AbstractSciMLOperator) = false # L', adjoint(L)
has_expmv!(L::AbstractSciMLOperator) = false # expmv!(v, L, t, u)
has_expmv(L::AbstractSciMLOperator) = false # v = exp(L, t, u)
has_exp(L::AbstractSciMLOperator) = islinear(L)
has_mul(L::AbstractSciMLOperator) = true # du = L*u
has_mul!(L::AbstractSciMLOperator) = true # mul!(du, L, u)
has_ldiv(L::AbstractSciMLOperator) = false # du = L\u
has_ldiv!(L::AbstractSciMLOperator) = false # ldiv!(du, L, u)

### Extra standard assumptions

isconstant(::Union{
                   # LinearAlgebra
                   AbstractMatrix,
                   UniformScaling,
                   Factorization,

                   # Base
                   Number,

                  }
          ) = true
isconstant(L::AbstractSciMLOperator) = all(isconstant, getops(L))

#islinear(L) = false
islinear(::AbstractSciMLOperator) = false

islinear(::Union{
                 # LinearAlgebra
                 AbstractMatrix,
                 UniformScaling,
                 Factorization,

                 # Base
                 Number,
                }
        ) = true

has_mul(L) = false
has_mul(::Union{
                # LinearAlgebra
                AbstractVecOrMat,
                AbstractMatrix,
                UniformScaling,

                # Base
                Number,
               }
       ) = true

has_mul!(L) = false
has_mul!(::Union{
                 # LinearAlgebra
                 AbstractVecOrMat,
                 AbstractMatrix,
                 UniformScaling,

                 # Base
                 Number,
                }
        ) = true

has_ldiv(L) = false
has_ldiv(::Union{
                 AbstractMatrix,
                 Factorization,
                 Number,
                }
        ) = true

has_ldiv!(L) = false
has_ldiv!(::Union{
                  Diagonal,
                  Bidiagonal,
                  Factorization
                 }
         ) = true

has_adjoint(L) = islinear(L)
has_adjoint(::Union{
                    # LinearAlgebra
                    AbstractMatrix,
                    UniformScaling,
                    Factorization,

                    # Base
                    Number,
                   }
           ) = true

issquare(L) = ndims(L) >= 2 && size(L, 1) == size(L, 2)
issquare(::AbstractVector) = false
issquare(::Union{
                 # LinearAlgebra
                 UniformScaling,

                 # SciMLOperators
                 AbstractSciMLScalarOperator,

                 # Base
                 Number,
                }
        ) = true
issquare(A...) = @. (&)(issquare(A)...)

Base.length(L::AbstractSciMLOperator) = prod(size(L))
Base.ndims(L::AbstractSciMLOperator) = length(size(L))
Base.isreal(L::AbstractSciMLOperator{T}) where{T} = T <: Real
Base.Matrix(L::AbstractSciMLOperator) = Matrix(convert(AbstractMatrix, L))

LinearAlgebra.exp(L::AbstractSciMLOperator,t) = exp(t*L)
expmv(L::AbstractSciMLOperator,u,p,t) = exp(L,t)*u
expmv!(v,L::AbstractSciMLOperator,u,p,t) = mul!(v,exp(L,t),u)

###
# fallback implementations
###

function Base.conj(L::AbstractSciMLOperator)
    isreal(L) && return L
    convert(AbstractMatrix, L) |> conj
end

function Base.:(==)(L1::AbstractSciMLOperator, L2::AbstractSciMLOperator)
    size(L1) != size(L2) && return false
    convert(AbstractMatrix, L1) == convert(AbstractMatrix, L1)
end

Base.@propagate_inbounds function Base.getindex(L::AbstractSciMLOperator, I::Vararg{Any,N}) where {N}
    convert(AbstractMatrix, L)[I...]
end
function Base.getindex(L::AbstractSciMLOperator, I::Vararg{Int, N}) where {N}
    convert(AbstractMatrix,L)[I...]
end

function Base.resize!(L::AbstractSciMLOperator, n::Integer)
    throw(MethodError(resize!, typeof.((L, n))))
end

LinearAlgebra.exp(L::AbstractSciMLOperator) = exp(Matrix(L))
LinearAlgebra.opnorm(L::AbstractSciMLOperator, p::Real=2) = opnorm(convert(AbstractMatrix,L), p)
for pred in (
             :issymmetric,
             :ishermitian,
             :isposdef,
            )
    @eval function LinearAlgebra.$pred(L::AbstractSciMLOperator)
        $pred(convert(AbstractMatrix, L))
    end
end
for op in (
           :sum,:prod
          )
  @eval function LinearAlgebra.$op(L::AbstractSciMLOperator; kwargs...)
      $op(convert(AbstractMatrix, L); kwargs...)
  end
end

function LinearAlgebra.mul!(v::AbstractVecOrMat, L::AbstractSciMLOperator, u::AbstractVecOrMat)
    mul!(v, convert(AbstractMatrix,L), u)
end

function LinearAlgebra.mul!(v::AbstractVecOrMat, L::AbstractSciMLOperator, u::AbstractVecOrMat, α, β)
    mul!(v, convert(AbstractMatrix,L), u, α, β)
end
#<|MERGE_RESOLUTION|>--- conflicted
+++ resolved
@@ -3,7 +3,6 @@
 # Operator interface
 ###
 
-<<<<<<< HEAD
 """
 Function call and multiplication:
     - L(du, u, p, t) for in-place operator evaluation,
@@ -41,35 +40,23 @@
 
 update_coefficients!(L,u,p,t; kwargs...) = nothing
 update_coefficients(L,u,p,t; kwargs...) = L
+
 function update_coefficients!(L::AbstractSciMLOperator, u, p, t; kwargs...)
-=======
-DEFAULT_UPDATE_FUNC(A,u,p,t) = A
-
-update_coefficients(L,u,p,t) = L
-update_coefficients!(L,u,p,t) = L
-
-function update_coefficients!(L::AbstractSciMLOperator, u, p, t)
->>>>>>> ac683c33
     for op in getops(L)
         update_coefficients!(op, u, p, t; kwargs...)
     end
     L
 end
 
-<<<<<<< HEAD
-(L::AbstractSciMLOperator)(u, p, t; kwargs...) = (update_coefficients!(L, u, p, t; kwargs...); L * u)
+(L::AbstractSciMLOperator)(u, p, t; kwargs...) = update_coefficients(L, u, p, t; kwargs...) * u
 (L::AbstractSciMLOperator)(du, u, p, t; kwargs...) = (update_coefficients!(L, u, p, t; kwargs...); mul!(du, L, u))
-=======
-(L::AbstractSciMLOperator)(u, p, t) = update_coefficients(L, u, p, t) * u
-(L::AbstractSciMLOperator)(du, u, p, t) = (update_coefficients!(L, u, p, t); mul!(du, L, u))
-(L::AbstractSciMLOperator)(du, u, p, t, α, β) = (update_coefficients!(L, u, p, t); mul!(du, L, u, α, β))
-
-function (L::AbstractSciMLOperator)(du::Number, u::Number, p, t, args...)
+(L::AbstractSciMLOperator)(du, u, p, t, α, β; kwargs...) = (update_coefficients!(L, u, p, t; kwargs...); mul!(du, L, u, α, β))
+
+function (L::AbstractSciMLOperator)(du::Number, u::Number, p, t, args...; kwargs...)
     msg = """Nonallocating L(v, u, p, t) type methods are not available for
     subtypes of `Number`."""
     throw(ArgumentError(msg))
 end
->>>>>>> ac683c33
 
 ###
 # caching interface
