--- conflicted
+++ resolved
@@ -1,11 +1,7 @@
-<<<<<<< HEAD
 #
 ###
-# (u,p,t) and (du,u,p,t) interface
+# AbstractSciMLOperator (u,p,t) and (du,u,p,t) interface
 ###
-=======
-### AbstractSciMLOperator Interface
->>>>>>> d58961f6
 
 #=
 1. Function call and multiplication: L(du, u, p, t) for inplace and du = L(u, p, t) for
