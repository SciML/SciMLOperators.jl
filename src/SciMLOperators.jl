--- conflicted
+++ resolved
@@ -51,12 +51,8 @@
 export update_coefficients!,
        update_coefficients,
 
-<<<<<<< HEAD
        isconstant,
-
-=======
        iscached,
->>>>>>> 8b9feb24
        cache_operator,
 
        issquare,
