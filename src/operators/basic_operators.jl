--- conflicted
+++ resolved
@@ -12,33 +12,20 @@
     DiffEqIdentity{N}()
 end
 
-<<<<<<< HEAD
-Base.convert(::Type{AbstractMatrix}, ::DiffEqIdentity{N}) where {N} = Diagonal(ones(Bool, N))
-
-# traits
-Base.size(::DiffEqIdentity{N}) where {N} = (N, N)
-Base.adjoint(A::DiffEqIdentity) = A
-LinearAlgebra.opnorm(::DiffEqIdentity{N}, p::Real=2) where {N} = true
-=======
 Base.convert(::Type{AbstractMatrix}, ::DiffEqIdentity{N}) where{N} = Diagonal(ones(Bool, N))
 
 # traits
 Base.size(::DiffEqIdentity{N}) where{N} = (N, N)
 Base.adjoint(A::DiffEqIdentity) = A
 LinearAlgebra.opnorm(::DiffEqIdentity{N}, p::Real=2) where{N} = true
->>>>>>> 2e217990
 for pred in (
              :isreal, :issymmetric, :ishermitian, :isposdef,
             )
     @eval LinearAlgebra.$pred(::DiffEqIdentity) = true
 end
-<<<<<<< HEAD
-issquare(::DiffEqIdentity) = true
-=======
 
 issquare(::DiffEqIdentity) = true
 isconstant(::DiffEqIdentity) = true
->>>>>>> 2e217990
 has_adjoint(::DiffEqIdentity) = true
 has_mul!(::DiffEqIdentity) = true
 has_ldiv(::DiffEqIdentity) = true
@@ -46,18 +33,11 @@
 
 # opeator application
 for op in (
-<<<<<<< HEAD
-           :*, :/, :\,
-          )
-    @eval Base.$op(::DiffEqIdentity{N}, x::AbstractVector) where {N} = (@assert length(x) == N; copy(x))
-    @eval Base.$op(x::AbstractVector, ::DiffEqIdentity{N}) where {N} = (@assert length(x) == N; copy(x))
-=======
            :*, :\,
           )
     @eval Base.$op(::DiffEqIdentity{N}, x::AbstractVector) where{N} = (@assert length(x) == N; copy(x))
     # left multiplication with vector doens't make sense
 #   @eval Base.$op(x::AbstractVector, ::DiffEqIdentity{N}) where{N} = (@assert length(x) == N; copy(x))
->>>>>>> 2e217990
 end
 
 function LinearAlgebra.mul!(v::AbstractVector, ::DiffEqIdentity{N}, u::AbstractVector) where{N}
@@ -71,21 +51,6 @@
 end
 
 # operator fusion, composition
-<<<<<<< HEAD
-for op in (:*, :∘)
-    @eval Base.$op(::DiffEqIdentity{N}, A::AbstractSciMLOperator) where {N} = (@assert size(A, 1) == N; DiffEqIdentity{N}())
-    @eval Base.$op(A::AbstractSciMLOperator, ::DiffEqIdentity{N}) where {N} = (@assert size(A, 2) == N; DiffEqIdentity{N}())
-end
-
-"""
-$(TYPEDEF)
-"""
-struct DiffEqNullOperator{N} <: AbstractDiffEqLinearOperator{Bool} end
-
-# constructors
-DiffEqNullOperator(u::AbstractVector) = DiffEqNullOperator{length(u)}()
-
-=======
 for op in (:*, :∘, :/, :\)
     @eval Base.$op(::DiffEqIdentity{N}, A::AbstractSciMLOperator) where{N} = (@assert size(A, 1) == N; DiffEqIdentity{N}())
     @eval Base.$op(A::AbstractSciMLOperator, ::DiffEqIdentity{N}) where{N} = (@assert size(A, 2) == N; DiffEqIdentity{N}())
@@ -99,48 +64,12 @@
 # constructors
 DiffEqNullOperator(u::AbstractVector) = DiffEqNullOperator{length(u)}()
 
->>>>>>> 2e217990
 function Base.zero(A::AbstractDiffEqOperator)
     @assert issquare(A)
     N = size(A, 1)
     DiffEqNullOperator{N}()
 end
 
-<<<<<<< HEAD
-Base.convert(::Type{AbstractMatrix}, ::DiffEqNullOperator{N}) where {N} = Diagonal(zeros(Bool, N))
-
-# traits
-Base.size(::DiffEqNullOperator{N}) where {N} = (N, N)
-Base.adjoint(A::DiffEqNullOperator) = A
-LinearAlgebra.opnorm(::DiffEqNullOperator{N}, p::Real=2) where {N} = false
-for pred in (
-             :isreal, :issymmetric, :ishermitian,
-            )
-    @eval LinearAlgebra.$pred(::DiffEqNullOperator) = true
-end
-LinearAlgebra.isposdef(::DiffEqNullOperator) = false
-issquare(::DiffEqNullOperator) = true
-has_adjoint(::DiffEqNullOperator) = true
-has_mul!(::DiffEqNullOperator) = true
-
-# opeator application
-for op in (
-           :*, :/, :\,
-          )
-    @eval Base.$op(::DiffEqNullOperator{N}, x::AbstractVector) where {N} = (@assert length(x) == N; zero(x))
-    @eval Base.$op(x::AbstractVector, ::DiffEqNullOperator{N}) where {N} = (@assert length(x) == N; zero(x))
-end
-
-function LinearAlgebra.mul!(v::AbstractVector, ::DiffEqNullOperator{N}, u::AbstractArray) where{N}
-    @assert length(u) == length(v) == N
-    lmul!(false, v)
-end
-
-# operator fusion, composition
-for op in (:*, :∘)
-    @eval Base.$op(::DiffEqNullOperator{N}, A::AbstractSciMLOperator) where {N} = (@assert size(A, 1) == N; DiffEqNullOperator{N}())
-    @eval Base.$op(A::AbstractSciMLOperator, ::DiffEqNullOperator{N}) where {N} = (@assert size(A, 2) == N; DiffEqNullOperator{N}())
-=======
 Base.convert(::Type{AbstractMatrix}, ::DiffEqNullOperator{N}) where{N} = Diagonal(zeros(Bool, N))
 
 # traits
@@ -172,7 +101,6 @@
 for op in (:*, :∘)
     @eval Base.$op(::DiffEqNullOperator{N}, A::AbstractSciMLOperator) where{N} = (@assert size(A, 1) == N; DiffEqNullOperator{N}())
     @eval Base.$op(A::AbstractSciMLOperator, ::DiffEqNullOperator{N}) where{N} = (@assert size(A, 2) == N; DiffEqNullOperator{N}())
->>>>>>> 2e217990
 end
 
 """
@@ -193,11 +121,8 @@
     new{T,typeof(update_func)}(val, update_func)
 end
 
-<<<<<<< HEAD
-=======
 update_coefficients!(α::DiffEqScalar,u,p,t) = (α.val = α.update_func(α.val,u,p,t); α)
 
->>>>>>> 2e217990
 # constructors
 Base.convert(::Type{Number}, α::DiffEqScalar) = α.val
 Base.convert(::Type{DiffEqScalar}, α::Number) = DiffEqScalar(α)
@@ -209,24 +134,16 @@
     update_func =  (oldval,u,p,t) -> α.update_func(oldval',u,p,t)'
     DiffEqScalar(val; update_func=update_func)
 end
-<<<<<<< HEAD
-update_coefficients!(α::DiffEqScalar,u,p,t) = (α.val = α.update_func(α.val,u,p,t); α)
-=======
->>>>>>> 2e217990
 isconstant(α::DiffEqScalar) = α.update_func == DEFAULT_UPDATE_FUNC
 has_adjoint(::DiffEqScalar) = true
 has_mul(::DiffEqScalar) = true
 has_ldiv(α::DiffEqScalar) = iszero(α.val)
 
 for op in (:*, :/, :\)
-<<<<<<< HEAD
-    for T in (:AbstractArray, :Number)
-=======
     for T in (
               :Number,
               :AbstractArray, # TODO - to act on AbstractArrays, it needs a notion of size?
              )
->>>>>>> 2e217990
         @eval Base.$op(α::DiffEqScalar, x::$T) = $op(α.val, x)
         @eval Base.$op(x::$T, α::DiffEqScalar) = $op(x, α.val)
     end
@@ -239,14 +156,10 @@
     #end
 end
 
-# TODO - should result be Number or DiffEqScalar
 for op in (:-, :+)
     @eval Base.$op(α::DiffEqScalar, x::Number) = $op(α.val, x)
     @eval Base.$op(x::Number, α::DiffEqScalar) = $op(x, α.val)
-<<<<<<< HEAD
-=======
     # TODO - should result be Number or DiffEqScalar?
->>>>>>> 2e217990
     @eval Base.$op(x::DiffEqScalar, y::DiffEqScalar) = $op(x.val, y.val)
 end
 
@@ -273,11 +186,7 @@
 end
 
 # constructors
-<<<<<<< HEAD
-Base.similar(L::DiffEqArrayOperator, ::Type{T}, dims::Dims) where T = similar(L.A, T, dims)
-=======
 Base.similar(L::DiffEqArrayOperator, ::Type{T}, dims::Dims) where{T} = similar(L.A, T, dims)
->>>>>>> 2e217990
 
 # traits
 @forward DiffEqArrayOperator.A (
@@ -334,10 +243,7 @@
         DiffEqArrayOperator(M; update_func=update_func)
     end
 end
-<<<<<<< HEAD
-=======
-
->>>>>>> 2e217990
+
 """
     FactorizedDiffEqArrayOperator(F)
 
