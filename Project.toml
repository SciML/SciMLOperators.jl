--- conflicted
+++ resolved
@@ -14,10 +14,7 @@
 StaticArrays = "90137ffa-7385-5640-81b9-e52037218182"
 
 [compat]
-<<<<<<< HEAD
+ArrayInterfaceCore = "0.1"
 DiffEqBase = "6"
-=======
-ArrayInterfaceCore = "0.1"
 Lazy = "0.15"
-Setfield = "1"
->>>>>>> 200291dc
+Setfield = "1"