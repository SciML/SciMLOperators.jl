--- conflicted
+++ resolved
@@ -14,9 +14,6 @@
 StaticArrays = "90137ffa-7385-5640-81b9-e52037218182"
 
 [compat]
-<<<<<<< HEAD
-Setfield = "1"
-=======
 ArrayInterfaceCore = "0.1"
 Lazy = "0.15"
->>>>>>> 2cb6de3d
+Setfield = "1"